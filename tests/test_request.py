--- conflicted
+++ resolved
@@ -1,10 +1,5 @@
-<<<<<<< HEAD
-from mock import patch
-=======
 from mock import patch, Mock
 import requests
-import json
->>>>>>> 6f194dd7
 
 try:
     from urllib.parse import quote_plus
@@ -37,17 +32,13 @@
 
 
 class TestRequests:
-    def test_unknown_fields(self, req, includes): 
+    def test_unknown_fields(self, req, includes):
         """Unkown args should raise an error
         """
         req["fodokfowe"] = "Hello"
 
         with pytest.raises(exceptions.UnexpectedKeysError):
-<<<<<<< HEAD
-            RestRequest(req, includes)
-=======
-            TRequest(Mock(), req, includes)
->>>>>>> 6f194dd7
+            RestRequest(Mock(), req, includes)
 
     def test_missing_format(self, req, includes):
         """All format variables should be present
@@ -55,11 +46,7 @@
         del includes["variables"]["code"]
 
         with pytest.raises(exceptions.MissingFormatError):
-<<<<<<< HEAD
-            RestRequest(req, includes)
-=======
-            TRequest(Mock(), req, includes)
->>>>>>> 6f194dd7
+            RestRequest(Mock(), req, includes)
 
     def test_bad_get_body(self, req, includes):
         """Can't add a body with a GET request
@@ -67,23 +54,14 @@
         req["method"] = "GET"
 
         with pytest.raises(exceptions.BadSchemaError):
-<<<<<<< HEAD
-            RestRequest(req, includes)
-=======
-            TRequest(Mock(), req, includes)
->>>>>>> 6f194dd7
+            RestRequest(Mock(), req, includes)
 
     def test_session_called_no_redirects(self, req, includes):
         """Always disable redirects
         """
 
-<<<<<<< HEAD
-        with patch("tavern.request.rest.requests.Session.request") as rmock:
-            RestRequest(req, includes).run()
-=======
         rmock = Mock(spec=requests.Session)
-        TRequest(rmock, req, includes).run()
->>>>>>> 6f194dd7
+        RestRequest(rmock, req, includes).run()
 
         assert rmock.request.called
         assert rmock.request.call_args[1]["allow_redirects"] == False
